#ValidationTags#Messaging,FlowControl,Pipeline,CodeStyle#
function New-DbaAvailabilityGroup {
    <#
    .SYNOPSIS
        Automates the creation of availability groups.

    .DESCRIPTION
        Automates the creation of availability groups.

    	* Checks prerequisites
    	* Creates Availability Group and adds primary replica
    	* Grants cluster permissions if necessary
    	* Adds secondary replica if supplied
    	* Adds databases if supplied
    		* Performs backup/restore if seeding mode is manual
    		* Performs backup to NUL if seeding mode is automatic
    	* Adds listener to primary if supplied
    	* Joins secondaries to availability group
    	* Grants endpoint connect permissions to service accounts
    	* Grants CreateAnyDatabase permissions if seeding mode is automatic
    	* Returns Availability Group object from primary

        NOTE: If a backup / restore is performed, the backups will be left intact on the network share.

        Thanks for this, Thomas Stringer! https://blogs.technet.microsoft.com/heyscriptingguy/2013/04/29/set-up-an-alwayson-availability-group-with-powershell/

    .PARAMETER Primary
        The primary SQL Server instance. Server version must be SQL Server version 2012 or higher.

    .PARAMETER PrimarySqlCredential
        Login to the primary instance using alternative credentials. Windows and SQL Authentication supported. Accepts credential objects (Get-Credential)

    .PARAMETER Secondary
        The target SQL Server instance or instances. Server version must be SQL Server version 2012 or higher.

    .PARAMETER SecondarySqlCredential
        Login to the target instance using alternative credentials. Windows and SQL Authentication supported. Accepts credential objects (Get-Credential)

    .PARAMETER Name
        The name of the Availability Group.

    .PARAMETER DtcSupport
        Indicates whether the DtcSupport is enabled

    .PARAMETER ClusterType
        Cluster type of the Availability Group. Only supported in SQL Server 2017 and above.
        Options include: External, Wsfc or None. None by default.

    .PARAMETER AutomatedBackupPreference
        Specifies how replicas in the primary role are treated in the evaluation to pick the desired replica to perform a backup.

    .PARAMETER FailureConditionLevel
        Specifies the different conditions that can trigger an automatic failover in Availability Group.

    .PARAMETER HealthCheckTimeout
        This setting used to specify the length of time, in milliseconds, that the SQL Server resource DLL should wait for information returned by the sp_server_diagnostics stored procedure before reporting the Always On Failover Cluster Instance (FCI) as unresponsive.

        Changes that are made to the timeout settings are effective immediately and do not require a restart of the SQL Server resource.

        Defaults to 30000 (30 seconds).

    .PARAMETER Basic
        Indicates whether the availability group is basic. Basic availability groups like pumpkin spice and uggs.

        https://docs.microsoft.com/en-us/sql/database-engine/availability-groups/windows/basic-availability-groups-always-on-availability-groups

    .PARAMETER DatabaseHealthTrigger
        Indicates whether the availability group triggers the database health.

    .PARAMETER Passthru
        Don't create the availability group, just pass thru an object that can be further customized before creation.

    .PARAMETER Database
        The database or databases to add.

    .PARAMETER SharedPath
        The network share where the backups will be backed up and restored from.

        Each SQL Server service account must have access to this share.

        NOTE: If a backup / restore is performed, the backups will be left in tact on the network share.

    .PARAMETER UseLastBackup
        Use the last full backup of database.

    .PARAMETER Force
        Drop and recreate the database on remote servers using fresh backup.

    .PARAMETER AvailabilityMode
        Sets the availability mode of the availability group replica. Options are: AsynchronousCommit and SynchronousCommit. SynchronousCommit is default.

    .PARAMETER FailoverMode
        Sets the failover mode of the availability group replica. Options are Automatic, Manual and External. Automatic is default.

    .PARAMETER BackupPriority
        Sets the backup priority availability group replica. Default is 50.

    .PARAMETER Endpoint
        By default, this command will attempt to find a DatabaseMirror endpoint. If one does not exist, it will create it.

        If an endpoint must be created, the name "hadr_endpoint" will be used. If an alternative is preferred, use Endpoint.

    .PARAMETER ConnectionModeInPrimaryRole
        Specifies the connection intent modes of an Availability Replica in primary role. AllowAllConnections by default.

    .PARAMETER ConnectionModeInSecondaryRole
        Specifies the connection modes of an Availability Replica in secondary role. AllowAllConnections by default.

    .PARAMETER ReadonlyRoutingConnectionUrl
        Sets the read only routing connection url for the availability replica.

    .PARAMETER SeedingMode
        Specifies how the secondary replica will be initially seeded.

        Automatic enables direct seeding. This method will seed the secondary replica over the network. This method does not require you to backup and restore a copy of the primary database on the replica.

        Manual requires you to create a backup of the database on the primary replica and manually restore that backup on the secondary replica.

    .PARAMETER Certificate
        Specifies that the endpoint is to authenticate the connection using the certificate specified by certificate_name to establish identity for authorization.

        The far endpoint must have a certificate with the public key matching the private key of the specified certificate.

    .PARAMETER IPAddress
        Sets the IP address of the availability group listener.

    .PARAMETER SubnetMask
        Sets the subnet IP mask of the availability group listener.

    .PARAMETER Port
        Sets the number of the port used to communicate with the availability group.

    .PARAMETER Dhcp
        Indicates whether the object is DHCP.

    .PARAMETER WhatIf
        Shows what would happen if the command were to run. No actions are actually performed.

    .PARAMETER Confirm
        Prompts you for confirmation before executing any changing operations within the command.

    .PARAMETER EnableException
        By default, when something goes wrong we try to catch it, interpret it and give you a friendly warning message.
        This avoids overwhelming you with "sea of red" exceptions, but is inconvenient because it basically disables advanced scripting.
        Using this switch turns this "nice by default" feature off and enables you to catch exceptions with your own try/catch.

    .NOTES
        Tags: HA
        Author: Chrissy LeMaire (@cl), netnerds.net
        Website: https://dbatools.io
        Copyright: (c) 2018 by dbatools, licensed under MIT
        License: MIT https://opensource.org/licenses/MIT

    .LINK
        https://dbatools.io/New-DbaAvailabilityGroup

    .EXAMPLE
        PS C:\> New-DbaAvailabilityGroup -Primary sql2016a -Name SharePoint

        Creates a new availability group on sql2016a named SharePoint

    .EXAMPLE
        PS C:\> New-DbaAvailabilityGroup -Primary sql2016a -Name SharePoint -Secondary sql2016b

        Creates a new availability group on sql2016a named SharePoint with a secondary replica, sql2016b

    .EXAMPLE
        PS C:\> New-DbaAvailabilityGroup -Primary sql2016std -Name BAG1 -Basic -Confirm:$false

        Creates a basic availability group named BAG1 on sql2016std and does not confirm when setting up

    .EXAMPLE
        PS C:\> New-DbaAvailabilityGroup -Primary sql2016b -Name AG1 -ClusterType Wsfc -Dhcp -Database db1 -UseLastBackup

        Creates an availability group on sql2016b with the name ag1. Uses the last backups available to add the database db1 to the AG.

    .EXAMPLE
        PS C:\> New-DbaAvailabilityGroup -Primary sql2017 -Name SharePoint -ClusterType None -FailoverMode Manual

        Creates a new availability group on sql2017 named SharePoint with a cluster type of none and a failover mode of manual

    .EXAMPLE
        PS C:\> New-DbaAvailabilityGroup -Primary sql1 -Secondary sql2 -Name ag1 -Database pubs -ClusterType None -SeedingMode Automatic -FailoverMode Manual

        Creates a new availability group with a primary replica on sql1 and a secondary on sql2. Automatically adds the database pubs.

    .EXAMPLE
        PS C:\> $cred = Get-Credential sqladmin
        PS C:\> $params = @{
        >> Primary = "sql1"
        >> PrimarySqlCredential = $cred
        >> Secondary = "sql2"
        >> SecondarySqlCredential = $cred
        >> Name = "test-ag"
        >> Database = "pubs"
        >> ClusterType = "None"
        >> SeedingMode = "Automatic"
        >> FailoverMode = "Manual"
        >> Confirm = $false
        >> }
        PS C:\> New-DbaAvailabilityGroup @params

        This exact command was used to create an availability group on docker!
    #>
    [CmdletBinding(SupportsShouldProcess, ConfirmImpact = 'High')]
    param (
        [parameter(ValueFromPipeline)]
        [DbaInstanceParameter]$Primary,
        [PSCredential]$PrimarySqlCredential,
        [DbaInstanceParameter[]]$Secondary,
        [PSCredential]$SecondarySqlCredential,
        # AG

        [parameter(Mandatory)]
        [string]$Name,
        [switch]$DtcSupport,
        [ValidateSet('External', 'Wsfc', 'None')]
        [string]$ClusterType = 'External',
        [ValidateSet('None', 'Primary', 'Secondary', 'SecondaryOnly')]
        [string]$AutomatedBackupPreference = 'Secondary',
        [ValidateSet('OnAnyQualifiedFailureCondition', 'OnCriticalServerErrors', 'OnModerateServerErrors', 'OnServerDown', 'OnServerUnresponsive')]
        [string]$FailureConditionLevel = "OnServerDown",
        [int]$HealthCheckTimeout = 30000,
        [switch]$Basic,
        [switch]$DatabaseHealthTrigger,
        [switch]$Passthru,
        # database

        [string[]]$Database,
        [Alias("NetworkShare")]
        [string]$SharedPath,
        [switch]$UseLastBackup,
        [switch]$Force,
        # replica

        [ValidateSet('AsynchronousCommit', 'SynchronousCommit')]
        [string]$AvailabilityMode = "SynchronousCommit",
        [ValidateSet('Automatic', 'Manual', 'External')]
        [string]$FailoverMode = "Automatic",
        [int]$BackupPriority = 50,
        [ValidateSet('AllowAllConnections', 'AllowReadWriteConnections')]
        [string]$ConnectionModeInPrimaryRole = 'AllowAllConnections',
        [ValidateSet('AllowAllConnections', 'AllowNoConnections', 'AllowReadIntentConnectionsOnly')]
        [string]$ConnectionModeInSecondaryRole = 'AllowAllConnections',
        [ValidateSet('Automatic', 'Manual')]
        [string]$SeedingMode = 'Manual',
        [string]$Endpoint,
        [string]$ReadonlyRoutingConnectionUrl,
        [string]$Certificate,
        # network

        [ipaddress[]]$IPAddress,
        [ipaddress]$SubnetMask = "255.255.255.0",
        [int]$Port = 1433,
        [switch]$Dhcp,
        [switch]$EnableException
    )
    begin {
        Test-DbaDeprecation -DeprecatedOn 1.0.0 -Parameter NetworkShare -CustomMessage "Using the parameter NetworkShare is deprecated. This parameter will be removed in version 1.0.0 or before. Use SharedPath instead."
    }
    process {
        $stepCounter = $wait = 0

        if ($Force -and $Secondary -and (-not $SharedPath -and -not $UseLastBackup) -and ($SeedingMode -ne 'Automatic')) {
            Stop-Function -Message "SharedPath or UseLastBackup is required when Force is used"
            return
        }

        try {
            $server = Connect-SqlInstance -SqlInstance $Primary -SqlCredential $PrimarySqlCredential
        } catch {
            Stop-Function -Message "Error occurred while establishing connection to $instance" -Category ConnectionError -ErrorRecord $_ -Target $Primary
            return
        }

        if ($SeedingMode -eq 'Automatic' -and $server.VersionMajor -lt 13) {
            Stop-Function -Message "Automatic seeding mode only supported in SQL Server 2016 and above" -Target $Primary
            return
        }

        if ($Basic -and $server.VersionMajor -lt 13) {
            Stop-Function -Message "Basic availability groups are only supported in SQL Server 2016 and above" -Target $Primary
            return
        }

        Write-ProgressHelper -StepNumber ($stepCounter++) -Message "Checking perquisites"

        # Don't reuse $server here, it fails
        if (Get-DbaAvailabilityGroup -SqlInstance $Primary -SqlCredential $PrimarySqlCredential -AvailabilityGroup $Name) {
            Stop-Function -Message "Availability group named $Name already exists on $Primary"
            return
        }

        if ($Certificate) {
            $cert = Get-DbaDbCertificate -SqlInstance $Primary -SqlCredential $PrimarySqlCredential -Certificate $Certificate
            if (-not $cert) {
                Stop-Function -Message "Certificate $Certificate does not exist on $Primary" -ErrorRecord $_ -Target $Primary
                return
            }
        }

        if (($SharedPath)) {
            if (-not (Test-DbaPath -SqlInstance $Primary -SqlCredential $PrimarySqlCredential -Path $SharedPath)) {
                Stop-Function -Continue -Message "Cannot access $SharedPath from $Primary"
                return
            }
        }

        if ($Database -and -not $UseLastBackup -and -not $SharedPath -and $Secondary -and $SeedingMode -ne 'Automatic') {
            Stop-Function -Continue -Message "You must specify a SharedPath when adding databases to a manually seeded availability group"
            return
        }

        if ($server.HostPlatform -eq "Linux") {
            # New to SQL Server 2017 (14.x) is the introduction of a cluster type for AGs. For Linux, there are two valid values: External and None.
            if ($ClusterType -notin "External", "None") {
                Stop-Function -Continue -Message "Linux only supports ClusterType of External or None"
                return
            }
            # Microsoft Distributed Transaction Coordinator (DTC) is not supported under Linux in SQL Server 2017
            if ($DtcSupport) {
                Stop-Function -Continue -Message "Microsoft Distributed Transaction Coordinator (DTC) is not supported under Linux"
                return
            }
        }

        if ($ClusterType -eq "None" -and $server.VersionMajor -lt 14) {
            Stop-Function -Message "ClusterType of None only supported in SQL Server 2017 and above"
            return
        }

        if ($Secondary) {
            $secondaries = @()
            foreach ($computer in $Secondary) {
                try {
                    $secondaries += Connect-SqlInstance -SqlInstance $computer -SqlCredential $SecondarySqlCredential
                } catch {
                    Stop-Function -Message "Error occurred while establishing connection to $instance" -Category ConnectionError -ErrorRecord $_ -Target $Primary
                    return
                }
            }

            if ($SeedingMode -eq "Automatic") {
                $primarypath = Get-DbaDefaultPath -SqlInstance $server
                foreach ($second in $secondaries) {
                    $secondarypath = Get-DbaDefaultPath -SqlInstance $second
                    if ($primarypath.Data -ne $secondarypath.Data) {
                        Write-Message -Level Warning -Message "Primary and secondary ($second) default data paths do not match. Trying anyway."
                    }
                    if ($primarypath.Log -ne $secondarypath.Log) {
                        Write-Message -Level Warning -Message "Primary and secondary ($second) default log paths do not match. Trying anyway."
                    }
                }
            }
        }

        # database checks
        if ($Database) {
            $dbs += Get-DbaDatabase -SqlInstance $Primary -SqlCredential $PrimarySqlCredential -Database $Database
        }

        foreach ($primarydb in $dbs) {
            if ($primarydb.MirroringStatus -ne "None") {
                Stop-Function -Message "Cannot setup mirroring on database ($dbname) due to its current mirroring state: $($primarydb.MirroringStatus)"
                return
            }

            if ($primarydb.Status -ne "Normal") {
                Stop-Function -Message "Cannot setup mirroring on database ($dbname) due to its current state: $($primarydb.Status)"
                return
            }

            if ($primarydb.RecoveryModel -ne "Full") {
                if ((Test-Bound -ParameterName UseLastBackup)) {
                    Stop-Function -Message "$dbName not set to full recovery. UseLastBackup cannot be used."
                    return
                } else {
                    Set-DbaDbRecoveryModel -SqlInstance $Primary -SqlCredential $PrimarySqlCredential -Database $primarydb.Name -RecoveryModel Full
                }
            }
        }

        Write-ProgressHelper -StepNumber ($stepCounter++) -Message "Creating availability group named $Name on $Primary"

        # Start work
        if ($Pscmdlet.ShouldProcess($Primary, "Setting up availability group named $Name and adding primary replica")) {
            try {
                $ag = New-Object Microsoft.SqlServer.Management.Smo.AvailabilityGroup -ArgumentList $server, $Name
                $ag.AutomatedBackupPreference = [Microsoft.SqlServer.Management.Smo.AvailabilityGroupAutomatedBackupPreference]::$AutomatedBackupPreference
                $ag.FailureConditionLevel = [Microsoft.SqlServer.Management.Smo.AvailabilityGroupFailureConditionLevel]::$FailureConditionLevel
                $ag.HealthCheckTimeout = $HealthCheckTimeout

                if ($server.VersionMajor -ge 13) {
                    $ag.BasicAvailabilityGroup = $Basic
                    $ag.DatabaseHealthTrigger = $DatabaseHealthTrigger
                }

                if ($server.VersionMajor -ge 14) {
                    $ag.ClusterType = $ClusterType
                }

                if ($PassThru) {
                    $defaults = 'LocalReplicaRole', 'Name as AvailabilityGroup', 'PrimaryReplicaServerName as PrimaryReplica', 'AutomatedBackupPreference', 'AvailabilityReplicas', 'AvailabilityDatabases', 'AvailabilityGroupListeners'
                    return (Select-DefaultView -InputObject $ag -Property $defaults)
                }

                $replicaparams = @{
                    InputObject                   = $ag
                    AvailabilityMode              = $AvailabilityMode
                    FailoverMode                  = $FailoverMode
                    BackupPriority                = $BackupPriority
                    ConnectionModeInPrimaryRole   = $ConnectionModeInPrimaryRole
                    ConnectionModeInSecondaryRole = $ConnectionModeInSecondaryRole
                    Endpoint                      = $Endpoint
                    ReadonlyRoutingConnectionUrl  = $ReadonlyRoutingConnectionUrl
                    Certificate                   = $Certificate
                }

                if ($server.VersionMajor -ge 13) {
                    $replicaparams += @{SeedingMode = $SeedingMode}
                }

                $null = Add-DbaAgReplica @replicaparams -EnableException -SqlInstance $server
            } catch {
                $msg = $_.Exception.InnerException.InnerException.Message
                if (-not $msg) {
                    $msg = $_
                }
                Stop-Function -Message $msg -ErrorRecord $_ -Target $Primary
                return
            }
        }

        # Add cluster permissions
        if ($ClusterType -eq 'Wsfc') {
            Write-ProgressHelper -StepNumber ($stepCounter++) -Message "Adding endpoint connect permissions"

            foreach ($second in $secondaries) {
                if ($Pscmdlet.ShouldProcess($Primary, "Adding cluster permissions for availability group named $Name")) {
                    Write-Message -Level Verbose -Message "WSFC Cluster requires granting [NT AUTHORITY\SYSTEM] a few things. Setting now."
                    $sql = "GRANT ALTER ANY AVAILABILITY GROUP TO [NT AUTHORITY\SYSTEM]
                        GRANT CONNECT SQL TO [NT AUTHORITY\SYSTEM]
                        GRANT VIEW SERVER STATE TO [NT AUTHORITY\SYSTEM]"
                    try {
                        $null = $server.Query($sql)
                        foreach ($second in $secondaries) {
                            $null = $second.Query($sql)
                        }
                    } catch {
                        Stop-Function -Message "Failure adding cluster service account permissions" -ErrorRecord $_
                    }
                }
            }
        }

        # Add replicas
        Write-ProgressHelper -StepNumber ($stepCounter++) -Message "Adding secondary replicas"

        foreach ($second in $secondaries) {
            if ($Pscmdlet.ShouldProcess($second.Name, "Adding replica to availability group named $Name")) {
                try {
                    # Add replicas
                    $null = Add-DbaAgReplica @replicaparams -EnableException -SqlInstance $second
                } catch {
                    Stop-Function -Message "Failure" -ErrorRecord $_ -Target $second -Continue
                }
            }
        }

        try {
            # something is up with .net create(), force a stop
            Invoke-Create -Object $ag
        } catch {
            $msg = $_.Exception.InnerException.InnerException.Message
            if (-not $msg) {
                $msg = $_
            }
            Stop-Function -Message $msg -ErrorRecord $_ -Target $Primary
            return
        }

        # Add listener
        if ($IPAddress -or $Dhcp) {
            $progressmsg = "Adding listener"
        } else {
            $progressmsg = "Joining availability group"
        }
        Write-ProgressHelper -StepNumber ($stepCounter++) -Message $progressmsg

        if ($IPAddress) {
            if ($Pscmdlet.ShouldProcess($Primary, "Adding static IP listener for $Name to the Primary replica")) {
                $null = Add-DbaAgListener -InputObject $ag -IPAddress $IPAddress[0] -SubnetMask $SubnetMask -Port $Port -Dhcp:$Dhcp
            }
        } elseif ($Dhcp) {
            if ($Pscmdlet.ShouldProcess($Primary, "Adding DHCP listener for $Name to all replicas")) {
                $null = Add-DbaAgListener -InputObject $ag -Port $Port -Dhcp:$Dhcp
                foreach ($second in $secondaries) {
                    $secag = Get-DbaAvailabilityGroup -SqlInstance $second -AvailabilityGroup $Name
                    $null = Add-DbaAgListener -InputObject $secag -Port $Port -Dhcp:$Dhcp
                }
            }
        }

        Write-ProgressHelper -StepNumber ($stepCounter++) -Message "Joining availability group"

        foreach ($second in $secondaries) {
            if ($Pscmdlet.ShouldProcess("Joining $($second.Name) to $Name")) {
                try {
                    # join replicas to ag
                    Join-DbaAvailabilityGroup -SqlInstance $second -InputObject $ag -EnableException
                } catch {
                    Stop-Function -Message "Failure" -ErrorRecord $_ -Target $second -Continue
                }
            }
        }

        Write-ProgressHelper -StepNumber ($stepCounter++) -Message "Granting permissions on availability group, this may take a moment"

        # Grant permissions, but first, get all necessary service accounts
        $primaryserviceaccount = $server.ServiceAccount.Trim()
        $saname = ([DbaInstanceParameter]($server.DomainInstanceName)).ComputerName

        if ($primaryserviceaccount) {
            if ($primaryserviceaccount.StartsWith("NT ")) {
                $primaryserviceaccount = "$saname`$"
            }
            if ($primaryserviceaccount.StartsWith("$saname")) {
                $primaryserviceaccount = "$saname`$"
            }
            if ($primaryserviceaccount.StartsWith(".")) {
                $primaryserviceaccount = "$saname`$"
            }
        }

        if (-not $primaryserviceaccount) {
            $primaryserviceaccount = "$saname`$"
        }

        $serviceaccounts = @($primaryserviceaccount)

        foreach ($second in $secondaries) {
            # If service account is empty, add the computer account instead
            $secondaryserviceaccount = $second.ServiceAccount.Trim()
            $saname = ([DbaInstanceParameter]($second.DomainInstanceName)).ComputerName

            if ($secondaryserviceaccount) {
                if ($secondaryserviceaccount.StartsWith("NT ")) {
                    $secondaryserviceaccount = "$saname`$"
                }
                if ($secondaryserviceaccount.StartsWith("$saname")) {
                    $secondaryserviceaccount = "$saname`$"
                }
                if ($secondaryserviceaccount.StartsWith(".")) {
                    $secondaryserviceaccount = "$saname`$"
                }
            }

            if (-not $secondaryserviceaccount) {
                $secondaryserviceaccount = "$saname`$"
            }

            $serviceaccounts += $secondaryserviceaccount
        }

        $serviceaccounts = $serviceaccounts | Select-Object -Unique

        if ($SeedingMode -eq 'Automatic') {
            try {
                if ($Pscmdlet.ShouldProcess($server.Name, "Seeding mode is automatic. Adding CreateAnyDatabase permissions to availability group.")) {
                    $null = $server.Query("ALTER AVAILABILITY GROUP [$Name] GRANT CREATE ANY DATABASE")
                }
            } catch {
                # Log the exception but keep going
                Stop-Function -Message "Failure" -ErrorRecord $_
            }
        }

        # Add databases
        Write-ProgressHelper -StepNumber ($stepCounter++) -Message "Adding databases"
        $dbdone = $false
        do {
            $null = Add-DbaAgDatabase -SqlInstance $Primary -SqlCredential $PrimarySqlCredential -AvailabilityGroup $Name -Database $Database -SeedingMode $SeedingMode -SharedPath $SharedPath -Secondary $Secondary -SecondarySqlCredential $SecondarySqlCredential

<<<<<<< HEAD
            foreach ($second in $secondaries) {
                if ($server.HostPlatform -ne "Linux" -and $second.HostPlatform -ne "Linux") {
                    if ($Pscmdlet.ShouldProcess($second.Name, "Granting Connect permissions to service accounts: $serviceaccounts")) {
                        $null = Grant-DbaAgPermission -SqlInstance $server, $second -Login $serviceaccounts -Type Endpoint -Permission Connect
                    }
=======
        if ($Database) {
            $null = Add-DbaAgDatabase -SqlInstance $Primary -SqlCredential $PrimarySqlCredential -AvailabilityGroup $Name -Database $Database -SeedingMode $SeedingMode -SharedPath $SharedPath -Secondary $Secondary -SecondarySqlCredential $SecondarySqlCredential
        }

        foreach ($second in $secondaries) {
            if ($server.HostPlatform -ne "Linux" -and $second.HostPlatform -ne "Linux") {
                if ($Pscmdlet.ShouldProcess($second.Name, "Granting Connect permissions to service accounts: $serviceaccounts")) {
                    $null = Grant-DbaAgPermission -SqlInstance $server, $second -Login $serviceaccounts -Type Endpoint -Permission Connect
>>>>>>> 073e8b91
                }
                if ($SeedingMode -eq 'Automatic') {
                    $done = $false
                    try {
                        if ($Pscmdlet.ShouldProcess($second.Name, "Seeding mode is automatic. Adding CreateAnyDatabase permissions to availability group.")) {
                            do {
                                $second.Refresh()
                                $second.AvailabilityGroups.Refresh()
                                if (Get-DbaAvailabilityGroup -SqlInstance $second -AvailabilityGroup $Name) {
                                    $null = $second.Query("ALTER AVAILABILITY GROUP [$Name] GRANT CREATE ANY DATABASE")
                                    $done = $true
                                } else {
                                    $wait++
                                    Start-Sleep -Seconds 1
                                }
                            } while ($wait -lt 20 -and $done -eq $false)
                        }
                    } catch {
                        # Log the exception but keep going
                        Stop-Function -Message "Failure" -ErrorRecord $_
                    }
                }
            }

            if (Get-DbaAgDatabase -SqlInstance $Primary -SqlCredential $PrimarySqlCredential -AvailabilityGroup $Name -Database $Database) {
                $dbdone = $true
            } else {
                $null = Add-DbaAgDatabase -SqlInstance $Primary -SqlCredential $PrimarySqlCredential -AvailabilityGroup $Name -Database $Database -SeedingMode $SeedingMode -SharedPath $SharedPath -Secondary $Secondary -SecondarySqlCredential $SecondarySqlCredential -WarningAction SilentlyContinue
                $dbwait++
                Start-Sleep -Seconds 1
            }
        } while ($dbwait -lt 20 -and $dbdone -eq $false)

        # Get results
        Get-DbaAvailabilityGroup -SqlInstance $Primary -SqlCredential $PrimarySqlCredential -AvailabilityGroup $Name
    }
}<|MERGE_RESOLUTION|>--- conflicted
+++ resolved
@@ -580,23 +580,11 @@
         $dbdone = $false
         do {
             $null = Add-DbaAgDatabase -SqlInstance $Primary -SqlCredential $PrimarySqlCredential -AvailabilityGroup $Name -Database $Database -SeedingMode $SeedingMode -SharedPath $SharedPath -Secondary $Secondary -SecondarySqlCredential $SecondarySqlCredential
-
-<<<<<<< HEAD
             foreach ($second in $secondaries) {
                 if ($server.HostPlatform -ne "Linux" -and $second.HostPlatform -ne "Linux") {
                     if ($Pscmdlet.ShouldProcess($second.Name, "Granting Connect permissions to service accounts: $serviceaccounts")) {
                         $null = Grant-DbaAgPermission -SqlInstance $server, $second -Login $serviceaccounts -Type Endpoint -Permission Connect
                     }
-=======
-        if ($Database) {
-            $null = Add-DbaAgDatabase -SqlInstance $Primary -SqlCredential $PrimarySqlCredential -AvailabilityGroup $Name -Database $Database -SeedingMode $SeedingMode -SharedPath $SharedPath -Secondary $Secondary -SecondarySqlCredential $SecondarySqlCredential
-        }
-
-        foreach ($second in $secondaries) {
-            if ($server.HostPlatform -ne "Linux" -and $second.HostPlatform -ne "Linux") {
-                if ($Pscmdlet.ShouldProcess($second.Name, "Granting Connect permissions to service accounts: $serviceaccounts")) {
-                    $null = Grant-DbaAgPermission -SqlInstance $server, $second -Login $serviceaccounts -Type Endpoint -Permission Connect
->>>>>>> 073e8b91
                 }
                 if ($SeedingMode -eq 'Automatic') {
                     $done = $false
